# Based on the ssh connection plugin by Michael DeHaan
#
# Copyright: (c) 2018, Pat Sharkey <psharkey@cleo.com>
# GNU General Public License v3.0+ (see COPYING or https://www.gnu.org/licenses/gpl-3.0.txt)

from __future__ import (absolute_import, division, print_function)
__metaclass__ = type

DOCUMENTATION = """
author:
- Pat Sharkey (@psharkey) <psharkey@cleo.com>
- HanumanthaRao MVL (@hanumantharaomvl) <hanumanth@flux7.com>
- Gaurav Ashtikar (@gau1991 )<gaurav.ashtikar@flux7.com>
connection: aws_ssm
short_description: execute via AWS Systems Manager
description:
- This connection plugin allows ansible to execute tasks on an EC2 instance via the aws ssm CLI.
version_added: "2.10"
requirements:
- The remote EC2 instance must be running the AWS Systems Manager Agent (SSM Agent).
- The control machine must have the aws session manager plugin installed.
- The remote EC2 linux instance must have the curl installed.
options:
  aws_access_key:
    description: The AWS access key to use.
    type: str
    env:
      - name: EC2_ACCESS_KEY
      - name: AWS_ACCESS_KEY
      - name: AWS_ACCESS_KEY_ID
    vars:
    - name: aws_access_key
    required: True
  aws_secret_key:
    description: The AWS secret key that corresponds to the access key.
    type: str
    env:
      - name: EC2_SECRET_KEY
      - name: AWS_SECRET_KEY
      - name: AWS_SECRET_ACCESS_KEY
    vars:
    - name: aws_secret_key
    required: True
  aws_security_token:
    description: The AWS security token if using temporary access and secret keys.
    type: str
    env:
      - name: EC2_SECURITY_TOKEN
      - name: AWS_SESSION_TOKEN
      - name: AWS_SECURITY_TOKEN
    vars:
    - name: aws_security_token
  instance_id:
    description: The EC2 instance ID.
    vars:
    - name: ansible_aws_ssm_instance_id
  region:
    description: The region the EC2 instance is located.
    vars:
    - name: ansible_aws_ssm_region
    default: 'us-east-1'
  bucket_name:
    description: The name of the S3 bucket used for file transfers.
    vars:
    - name: ansible_aws_ssm_bucket_name
  plugin:
    description: This defines the location of the session-manager-plugin binary.
    vars:
    - name: ansible_aws_ssm_plugin
    default: '/usr/local/bin/session-manager-plugin'
  retries:
    description: Number of attempts to connect.
    default: 3
    type: integer
    vars:
    - name: ansible_aws_ssm_retries
  timeout:
    description: Connection timeout seconds.
    default: 60
    type: integer
    vars:
    - name: ansible_aws_ssm_timeout
"""

EXAMPLES = r'''

# Stop Spooler Process on Windows Instances
- name: Stop Spooler Service on Windows Instances
  vars:
    ansible_connection: aws_ssm
    ansible_shell_type: powershell
    ansible_aws_ssm_bucket_name: nameofthebucket
    ansible_aws_ssm_region: us-east-1
  tasks:
    - name: Stop spooler service
      win_service:
        name: spooler
        state: stopped

# Install a Nginx Package on Linux Instance
- name: Install a Nginx Package
  vars:
    ansible_connection: aws_ssm
    ansible_aws_ssm_bucket_name: nameofthebucket
    ansible_aws_ssm_region: us-west-2
  tasks:
    - name: Install a Nginx Package
      yum:
        name: nginx
        state: present

# Create a directory in Windows Instances
- name: Create a directory in Windows Instance
  vars:
    ansible_connection: aws_ssm
    ansible_shell_type: powershell
    ansible_aws_ssm_bucket_name: nameofthebucket
    ansible_aws_ssm_region: us-east-1
  tasks:
    - name: Create a Directory
      win_file:
        path: C:\Windows\temp
        state: directory

# Making use of Dynamic Inventory Plugin
# =======================================
# aws_ec2.yml (Dynamic Inventory - Linux)
# This will return the Instance IDs matching the filter
#plugin: aws_ec2
#regions:
#    - us-east-1
#hostnames:
#    - instance-id
#filters:
#    tag:SSMTag: ssmlinux
# -----------------------
- name: install aws-cli
  hosts: all
  gather_facts: false
  vars:
    ansible_connection: aws_ssm
    ansible_aws_ssm_bucket_name: nameofthebucket
    ansible_aws_ssm_region: us-east-1
  tasks:
  - name: aws-cli
    raw: yum install -y awscli
    tags: aws-cli
# Execution: ansible-playbook linux.yaml -i aws_ec2.yml
# The playbook tasks will get executed on the instance ids returned from the dynamic inventory plugin using ssm connection.
# =====================================================
# aws_ec2.yml (Dynamic Inventory - Windows)
#plugin: aws_ec2
#regions:
#    - us-east-1
#hostnames:
#    - instance-id
#filters:
#    tag:SSMTag: ssmwindows
# -----------------------
- name: Create a dir.
  hosts: all
  gather_facts: false
  vars:
    ansible_connection: aws_ssm
    ansible_shell_type: powershell
    ansible_aws_ssm_bucket_name: nameofthebucket
    ansible_aws_ssm_region: us-east-1
  tasks:
    - name: Create the directory
      win_file:
        path: C:\Temp\SSM_Testing5
        state: directory
# Execution:  ansible-playbook win_file.yaml -i aws_ec2.yml
# The playbook tasks will get executed on the instance ids returned from the dynamic inventory plugin using ssm connection.
'''

import os
import boto3
import getpass
import json
import os
import pty
import random
import re
import select
import string
import subprocess
import time

from functools import wraps
from ansible import constants as C
from ansible.errors import AnsibleConnectionFailure, AnsibleError, AnsibleFileNotFound
from ansible.module_utils.six import PY3
from ansible.module_utils.six.moves import xrange
from ansible.module_utils._text import to_bytes, to_native, to_text
from ansible.plugins.connection import ConnectionBase
from ansible.plugins.shell.powershell import _common_args
from ansible.utils.display import Display

display = Display()


def _ssm_retry(func):
    """
    Decorator to retry in the case of a connection failure
    Will retry if:
    * an exception is caught
    Will not retry if
    * remaining_tries is <2
    * retries limit reached
    """
    @wraps(func)
    def wrapped(self, *args, **kwargs):
        remaining_tries = int(self.get_option('retries')) + 1
        cmd_summary = "%s..." % args[0]
        for attempt in range(remaining_tries):
            cmd = args[0]

            try:
                return_tuple = func(self, *args, **kwargs)
                display.vvv(return_tuple, host=self.host)
                break

            except (AnsibleConnectionFailure, Exception) as e:
                if attempt == remaining_tries - 1:
                    raise
                else:
                    pause = 2 ** attempt - 1
                    if pause > 30:
                        pause = 30

                    if isinstance(e, AnsibleConnectionFailure):
                        msg = "ssm_retry: attempt: %d, cmd (%s), pausing for %d seconds" % (attempt, cmd_summary, pause)
                    else:
                        msg = "ssm_retry: attempt: %d, caught exception(%s) from cmd (%s), pausing for %d seconds" % (attempt, e, cmd_summary, pause)

                    display.vv(msg, host=self.host)

                    time.sleep(pause)

                    # Do not attempt to reuse the existing session on retries
                    self.close()

                    continue

        return return_tuple
    return wrapped

def chunks(lst, n):
    """Yield successive n-sized chunks from lst."""
    for i in range(0, len(lst), n):
        yield lst[i:i + n]

def chunks(lst, n):
    """Yield successive n-sized chunks from lst."""
    for i in range(0, len(lst), n):
        yield lst[i:i + n]


class Connection(ConnectionBase):
    ''' AWS SSM based connections '''

    transport = 'aws_ssm'
    allow_executable = False
    allow_extras = True
    has_pipelining = False
    is_windows = False
    _client = None
    _session = None
    _stdout = None
    _session_id = ''
    _timeout = False
    MARK_LENGTH = 26

    def __init__(self, *args, **kwargs):

        super(Connection, self).__init__(*args, **kwargs)

        self.host = self._play_context.remote_addr

        if getattr(self._shell, "SHELL_FAMILY", '') == 'powershell':
            self.delegate = None
            self.has_native_async = True
            self.always_pipeline_modules = True
            self.module_implementation_preferences = ('.ps1', '.exe', '')
            self.protocol = None
            self.shell_id = None
            self._shell_type = 'powershell'
            self.is_windows = True

    def _connect(self):
        ''' connect to the host via ssm '''

        self._play_context.remote_user = getpass.getuser()

        if not self._session_id:
            self.start_session()
        return self

    def _get_client(self, client_type="ssm"):
        access_key = self.get_option('aws_access_key')
        secret_access_key = self.get_option('aws_secret_key')
        security_token = self.get_option('aws_security_token')
        region_name = self.get_option('region')
        
        if security_token is None:
            return boto3.client(
                client_type, 
                region_name=region_name, 
                aws_access_key_id=access_key, 
                aws_secret_access_key=secret_access_key
            )   
        else:
            return boto3.client(
                client_type, 
                region_name=region_name,
                aws_access_key_id=access_key,
                aws_secret_access_key=secret_access_key,
                aws_session_token=security_token
            )
        
    def start_session(self):
        ''' start ssm session '''

        if self.get_option('instance_id') is None:
            self.instance_id = self.host
        else:
            self.instance_id = self.get_option('instance_id')

        executable = self.get_option('plugin')
        if not os.path.exists(to_bytes(executable, errors='surrogate_or_strict')):
            raise AnsibleError("failed to find the executable specified %s."
                               " Please verify if the executable exists and re-try." % executable)

        profile_name = ''
        region_name = self.get_option('region')
        ssm_parameters = dict()

        client = self._get_client()
        self._client = self._get_client()
        display.vvv(u"ESTABLISH SSM CONNECTION TO: {0}".format(self.instance_id), host=self.host)
        response = client.start_session(Target=self.instance_id, Parameters=ssm_parameters)
        self._session_id = response['SessionId']

        cmd = [
            executable,
            json.dumps(response),
            region_name,
            "StartSession",
            profile_name,
            json.dumps({"Target": self.instance_id}),
            client.meta.endpoint_url
        ]

        display.vvvv(u"SSM COMMAND: {0}".format(to_text(cmd)), host=self.host)

        stdout_r, stdout_w = pty.openpty()
        session = subprocess.Popen(
            cmd,
            stdin=subprocess.PIPE,
            stdout=stdout_w,
            stderr=subprocess.PIPE,
            close_fds=True,
            bufsize=0,
        )

        os.close(stdout_w)
        self._stdout = os.fdopen(stdout_r, 'rb', 0)
        self._session = session
        self._poll_stdout = select.poll()
        self._poll_stdout.register(self._stdout, select.POLLIN)

        # Disable command echo and prompt.
        self._prepare_terminal()

        display.vvv(u"SSM CONNECTION ID: {0}".format(self._session_id), host=self.host)

        return session



    @_ssm_retry
    def exec_command(self, cmd, in_data=None, sudoable=True):
        ''' run a command on the ssm host '''

        super(Connection, self).exec_command(cmd, in_data=in_data, sudoable=sudoable)

        display.vvv(u"EXEC {0}".format(to_text(cmd)), host=self.host)

        session = self._session

        mark_start = "".join([random.choice(string.ascii_letters) for i in xrange(self.MARK_LENGTH)])
        mark_end = "".join([random.choice(string.ascii_letters) for i in xrange(self.MARK_LENGTH)])

        # Wrap command in markers accordingly for the shell used
        cmd = self._wrap_command(cmd, sudoable, mark_start, mark_end)
        self._flush_stderr(session)

        # Handle the back-end throttling
<<<<<<< HEAD
        for chunk in chunks(cmd,1024):
=======
        for chunk in chunks(cmd, 1024):
>>>>>>> 46494097
            session.stdin.write(to_bytes(chunk, errors='surrogate_or_strict'))

        # Read stdout between the markers
        stdout = ''
        begin = False
        stop_time = int(round(time.time())) + self.get_option('timeout')
        while session.poll() is None:
            remaining = stop_time - int(round(time.time()))
            if remaining < 1:
                self._timeout = True
                display.vvvv(u"EXEC timeout stdout: {0}".format(to_text(stdout)), host=self.host)
                raise AnsibleConnectionFailure("SSM exec_command timeout on host: %s" % self.instance_id)
            
            if self._poll_stdout.poll(1000):
                line = self._filter_ansi(self._stdout.readline())
                display.vvvv(u"EXEC stdout line: {0}".format(to_text(line)), host=self.host)
            else:
                display.vvvv(u"EXEC remaining: {0}".format(remaining), host=self.host)
                continue

            if mark_start in line:
                if self.is_windows:
                    begin = True
                else:
                    if line.startswith("$") or line.strip() == mark_start:
                        begin = True
                if not line.startswith(mark_start):
                    stdout = ''
                continue
            if begin:
                if mark_end in line:
                    for line in stdout.splitlines():
                        display.vvvvv(u"POST_PROCESS: {0}".format(to_text(line)), host=self.host)
                    returncode, stdout = self._post_process(stdout)
                    break
                else:
                    stdout = stdout + line

        stderr = self._flush_stderr(session)
        return (returncode, stdout, stderr)

    def _prepare_terminal(self):
        ''' perform any one-time terminal settings '''

        if not self.is_windows:
            cmd = "stty -echo\n" + "PS1=''\n"
            cmd = to_bytes(cmd, errors='surrogate_or_strict')
            self._session.stdin.write(cmd)

    def _wrap_command(self, cmd, sudoable, mark_start, mark_end):
        ''' wrap command so stdout and status can be extracted '''

        if self.is_windows:
<<<<<<< HEAD
=======
            if not cmd.startswith(" ".join(_common_args) + " -EncodedCommand"):
                cmd = self._shell._encode_script(cmd, preserve_rc=True)
>>>>>>> 46494097
            cmd = cmd + "; echo " + mark_start + " $LASTEXITCODE\necho " + mark_end + "\n"
        else:
            if sudoable:
                cmd = "sudo " + cmd
            cmd = "echo " + mark_start + "\n" + cmd + "\necho $'\\n'$?\n" + "echo " + mark_end + "\n"

        display.vvvv(u"_wrap_command: '{0}'".format(to_text(cmd)), host=self.host)
        return cmd

    def _post_process(self, stdout):
        ''' extract command status and strip unwanted lines '''
        if self.is_windows:
            stdout = stdout[:stdout.rfind('\n')]
<<<<<<< HEAD
            # Minor change here to allow raw commands to execute
            # Noticed that Windows does not return the LASTEXITCODE and thus fails to interpret the value as int
            if stdout.splitlines()[-1].isdigit():
                returncode = int(stdout.splitlines()[-1])
                stdout = stdout[:stdout.rfind('\n') + 1]
                # stdout = stdout.replace('\r\n', '').replace('\n', '')
=======
            if stdout.splitlines()[-1].isdigit():
                returncode = int(stdout.splitlines()[-1])
                stdout = stdout[:stdout.rfind('\n') + 1]
                stdout = stdout.replace('\r\n', '')
                if stdout.endswith('\n0'):
                    stdout = stdout[:-2]
                if stdout.startswith('{'):
                    stdout = stdout.replace('\n', '')
>>>>>>> 46494097
            else:
                returncode = 0 # Default to success, may need to change this
            # Replace new lines in stdout to fix gather facts, most return commands from windows
            stdout = stdout.replace('\r\n', '').replace('\n', '')

            return (returncode, stdout)
        else:
            # Get command return code
            returncode = int(stdout.splitlines()[-2])

            # Throw away ending lines
            for x in range(0, 3):
                stdout = stdout[:stdout.rfind('\n')] 
            # stdout = stdout.strip()

            return (returncode, stdout)

    def _filter_ansi(self, line):
        ''' remove any ANSI terminal control codes '''
        line = to_text(line)

        if self.is_windows:
            osc_filter = re.compile(r'\x1b\][^\x07]*\x07')
            line = osc_filter.sub('', line)
            ansi_filter = re.compile(r'(\x9B|\x1B\[)[0-?]*[ -/]*[@-~]')
            line = ansi_filter.sub('', line)

            # Replace or strip sequence (at terminal width)
            line = line.replace('\r\r\n', '\n')
            if len(line) == 201:
                line = line[:-1]

        return line

    def _flush_stderr(self, subprocess):
        ''' read and return stderr with minimal blocking '''

        poll_stderr = select.poll()
        poll_stderr.register(subprocess.stderr, select.POLLIN)
        stderr = ''

        while subprocess.poll() is None:
            if poll_stderr.poll(1):
                line = subprocess.stderr.readline()
                display.vvvv(u"stderr line: {0}".format(to_text(line)), host=self.host)
                stderr = stderr + line
            else:
                break

        return stderr

    def _get_url(self, client_method, bucket_name, out_path):
        ''' Generate URL for get_object / put_object '''
        client = self._get_client(client_type='s3')
        return client.generate_presigned_url(client_method, Params={'Bucket': bucket_name, 'Key': out_path}, ExpiresIn=3600)

    @_ssm_retry
    def _file_transport_command(self, in_path, out_path, ssm_action):
        ''' transfer a file from using an intermediate S3 bucket '''

        s3_path = out_path.replace('\\', '/')
        bucket_url = 's3://%s/%s' % (self.get_option('bucket_name'), s3_path)

        if self.is_windows:
<<<<<<< HEAD
            put_command = "Invoke-WebRequest -Method PUT -InFile '%s' -Uri '%s'" % (in_path, self._get_url('put_object', self.get_option('bucket_name'), s3_path))
            get_command = "Invoke-WebRequest '%s' -OutFile '%s'" % (self._get_url('get_object', self.get_option('bucket_name'), s3_path), out_path)
        else:
            put_command = "curl --request PUT --upload-file '%s' '%s'" % (in_path, self._get_url('put_object', self.get_option('bucket_name'), s3_path))
            get_command = "curl '%s' -o '%s'" % (self._get_url('get_object', self.get_option('bucket_name'), s3_path), out_path)
=======
            put_command = "Invoke-WebRequest -Method PUT -InFile '%s' -Uri '%s' -UseBasicParsing" % (
                in_path, self._get_url('put_object', self.get_option('bucket_name'), s3_path, 'PUT'))
            get_command = "Invoke-WebRequest '%s' -OutFile '%s'" % (
                self._get_url('get_object', self.get_option('bucket_name'), s3_path, 'GET'), out_path)
        else:
            put_command = "curl --request PUT --upload-file '%s' '%s'" % (
                in_path, self._get_url('put_object', self.get_option('bucket_name'), s3_path, 'PUT'))
            get_command = "curl '%s' -o '%s'" % (
                self._get_url('get_object', self.get_option('bucket_name'), s3_path, 'GET'), out_path)
>>>>>>> 46494097

        client = self._get_client(client_type='s3')
        if ssm_action == 'get':
            (returncode, stdout, stderr) = self.exec_command(put_command, in_data=None, sudoable=False)
            with open(to_bytes(out_path, errors='surrogate_or_strict'), 'wb') as data:
                client.download_fileobj(self.get_option('bucket_name'), s3_path, data)
        else:
            with open(to_bytes(in_path, errors='surrogate_or_strict'), 'rb') as data:
                client.upload_fileobj(data, self.get_option('bucket_name'), s3_path)
            (returncode, stdout, stderr) = self.exec_command(get_command, in_data=None, sudoable=False)

        # Check the return code
        if returncode == 0:
            return (returncode, stdout, stderr)
        else:
            raise AnsibleError("failed to transfer file to %s %s:\n%s\n%s" %
                               (to_native(in_path), to_native(out_path), to_native(stdout), to_native(stderr)))

    def put_file(self, in_path, out_path):
        ''' transfer a file from local to remote '''

        super(Connection, self).put_file(in_path, out_path)

        display.vvv(u"PUT {0} TO {1}".format(in_path, out_path), host=self.host)
        if not os.path.exists(to_bytes(in_path, errors='surrogate_or_strict')):
            raise AnsibleFileNotFound("file or module does not exist: {0}".format(to_native(in_path)))

        return self._file_transport_command(in_path, out_path, 'put')

    def fetch_file(self, in_path, out_path):
        ''' fetch a file from remote to local '''

        super(Connection, self).fetch_file(in_path, out_path)

        display.vvv(u"FETCH {0} TO {1}".format(in_path, out_path), host=self.host)
        return self._file_transport_command(in_path, out_path, 'get')

    def close(self):
        ''' terminate the connection '''
        if self._session_id:

            display.vvv(u"CLOSING SSM CONNECTION TO: {0}".format(self.instance_id), host=self.host)
            if self._timeout:
                self._session.terminate()
            else:
                cmd = b"\nexit\n"
                self._session.communicate(cmd)

            display.vvvv(u"TERMINATE SSM SESSION: {0}".format(self._session_id), host=self.host)
            self._client.terminate_session(SessionId=self._session_id)
            self._session_id = ''<|MERGE_RESOLUTION|>--- conflicted
+++ resolved
@@ -397,11 +397,7 @@
         self._flush_stderr(session)
 
         # Handle the back-end throttling
-<<<<<<< HEAD
-        for chunk in chunks(cmd,1024):
-=======
         for chunk in chunks(cmd, 1024):
->>>>>>> 46494097
             session.stdin.write(to_bytes(chunk, errors='surrogate_or_strict'))
 
         # Read stdout between the markers
@@ -455,11 +451,8 @@
         ''' wrap command so stdout and status can be extracted '''
 
         if self.is_windows:
-<<<<<<< HEAD
-=======
             if not cmd.startswith(" ".join(_common_args) + " -EncodedCommand"):
                 cmd = self._shell._encode_script(cmd, preserve_rc=True)
->>>>>>> 46494097
             cmd = cmd + "; echo " + mark_start + " $LASTEXITCODE\necho " + mark_end + "\n"
         else:
             if sudoable:
@@ -473,14 +466,6 @@
         ''' extract command status and strip unwanted lines '''
         if self.is_windows:
             stdout = stdout[:stdout.rfind('\n')]
-<<<<<<< HEAD
-            # Minor change here to allow raw commands to execute
-            # Noticed that Windows does not return the LASTEXITCODE and thus fails to interpret the value as int
-            if stdout.splitlines()[-1].isdigit():
-                returncode = int(stdout.splitlines()[-1])
-                stdout = stdout[:stdout.rfind('\n') + 1]
-                # stdout = stdout.replace('\r\n', '').replace('\n', '')
-=======
             if stdout.splitlines()[-1].isdigit():
                 returncode = int(stdout.splitlines()[-1])
                 stdout = stdout[:stdout.rfind('\n') + 1]
@@ -489,7 +474,6 @@
                     stdout = stdout[:-2]
                 if stdout.startswith('{'):
                     stdout = stdout.replace('\n', '')
->>>>>>> 46494097
             else:
                 returncode = 0 # Default to success, may need to change this
             # Replace new lines in stdout to fix gather facts, most return commands from windows
@@ -554,13 +538,6 @@
         bucket_url = 's3://%s/%s' % (self.get_option('bucket_name'), s3_path)
 
         if self.is_windows:
-<<<<<<< HEAD
-            put_command = "Invoke-WebRequest -Method PUT -InFile '%s' -Uri '%s'" % (in_path, self._get_url('put_object', self.get_option('bucket_name'), s3_path))
-            get_command = "Invoke-WebRequest '%s' -OutFile '%s'" % (self._get_url('get_object', self.get_option('bucket_name'), s3_path), out_path)
-        else:
-            put_command = "curl --request PUT --upload-file '%s' '%s'" % (in_path, self._get_url('put_object', self.get_option('bucket_name'), s3_path))
-            get_command = "curl '%s' -o '%s'" % (self._get_url('get_object', self.get_option('bucket_name'), s3_path), out_path)
-=======
             put_command = "Invoke-WebRequest -Method PUT -InFile '%s' -Uri '%s' -UseBasicParsing" % (
                 in_path, self._get_url('put_object', self.get_option('bucket_name'), s3_path, 'PUT'))
             get_command = "Invoke-WebRequest '%s' -OutFile '%s'" % (
@@ -570,7 +547,6 @@
                 in_path, self._get_url('put_object', self.get_option('bucket_name'), s3_path, 'PUT'))
             get_command = "curl '%s' -o '%s'" % (
                 self._get_url('get_object', self.get_option('bucket_name'), s3_path, 'GET'), out_path)
->>>>>>> 46494097
 
         client = self._get_client(client_type='s3')
         if ssm_action == 'get':
